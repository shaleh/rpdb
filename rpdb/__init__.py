--- conflicted
+++ resolved
@@ -3,184 +3,29 @@
 __author__ = "Bertrand Janin <b@janin.com>"
 __version__ = "0.1.6.shaleh"
 
-<<<<<<< HEAD
-=======
 __all__ = ('Rpdb', 'handle_trap', 'post_mortem', 'set_trace')
->>>>>>> f087d716
 
 from functools import partial
 import logging
 import pdb
-<<<<<<< HEAD
-=======
-import readline
->>>>>>> f087d716
 import signal
 import socket
 import sys
 import threading
 import traceback
-<<<<<<< HEAD
-=======
+
+DEFAULT_ADDR = "127.0.0.1"
+DEFAULT_PORT = 4444
 
 _logger = logging.getLogger(__name__)
 _logger.addHandler(logging.NullHandler())
->>>>>>> f087d716
-
-DEFAULT_ADDR = "127.0.0.1"
-DEFAULT_PORT = 4444
-
-_logger = logging.getLogger(__name__)
-_logger.addHandler(logging.NullHandler())
-
-
-class UnifiedObjects(object):
-    """Present a unified interface to all objects provided.
-
-    Treat the objects as one object, accessing attributes in the order
-    the objects are given at initialization.
-    """
-    def __init__(self, *args):
-        self._objs = args
-
-    def __getattr__(self, name):
-        for o in self._objs:
-            if hasattr(o, name):
-                return getattr(o, name)
-        # this will raise the same AttributeError as if this method
-        # was never called.
-        return self.__getattribute__(name)
-
-
-_GLOBAL_RPDB_SESSION = None
-
-
-def new_session(*args, **kwargs):
-    global _GLOBAL_RPDB_SESSION
-
-    ephemeral = kwargs.pop("ephemeral")
-    if ephemeral:
-        return RpdbSession(*args, **kwargs)
-
-<<<<<<< HEAD
-    if _GLOBAL_RPDB_SESSION is None:
-        _GLOBAL_RPDB_SESSION = RpdbSession(*args, **kwargs)
-
-    return _GLOBAL_RPDB_SESSION
-
-
-class RpdbSession(object):
-    """Network session for rpdb."""
-    def __init__(self, addr, port):
-        self._addr = addr
-        self._port = port
-        self.skt = None
-
-    def init(self):
-        if self.skt:
-            return True
-
-        global OCCUPIED
-
-        # Backup stdin and stdout before replacing them by the socket handle
-        self.old_stdout = sys.stdout
-        self.old_stdin = sys.stdin
-
-        try:
-            # Open a 'reusable' socket to let the debugging session reuse the port
-            self.skt = socket.socket(socket.AF_INET, socket.SOCK_STREAM)
-            self.skt.setsockopt(socket.SOL_SOCKET, socket.SO_REUSEADDR, True)
-            self.skt.bind((self._addr, self._port))
-            self.skt.listen(1)
-        except socket.error:
-            if OCCUPIED.is_claimed(self._port, sys.stdout):
-                # rpdb is already on this port - good enough, let it go on:
-                _logger.info("Recurrent rpdb invocation ignored")
-                return False
-            else:
-                # Port occupied by something else.
-                raise
-
-        _logger.info("session created on %s:%d", *self.skt.getsockname())
-
-        (clientsocket, _) = self.skt.accept()
-        self.handle = clientsocket.makefile('rw')
-        sys.stdout = sys.stdin = self.handle
-        OCCUPIED.claim(self._port, self.handle)
-        return True
-
-    def shutdown(self):
-        """Revert stdin and stdout, close the socket."""
-        global OCCUPIED
-
-        if self.old_stdout and self.old_stdin:
-            sys.stdout = self.old_stdout
-            sys.stdin = self.old_stdin
-            self.old_stdout = None
-            self.old_stdin = None
-
-        try:
-            if self.handle:
-                try:
-                    self.handle.close()
-                except Exception as e:
-                    _logger.exception(e)
-                    _logger.debug("Failed to close handle")
-                finally:
-                    self.handle = None
-
-                if self.skt:
-                    try:
-                        _logger.debug("session ending")
-                        self.skt.shutdown(socket.SHUT_RDWR)
-                        self.skt.close()
-                    except Exception as e:
-                        _logger.exception(e)
-                        _logger.debug("Failed to close socket")
-                    finally:
-                        self.skt = None
-        finally:
-            _logger.info("Current port is: %d" % self._port)
-            if self._port:
-                OCCUPIED.unclaim(self._port)
-                self._port = None
-
-
-def finally_shutdown(session, method):
-    def _wrapper(*args, **kwargs):
-        try:
-            _logger.info("in wrapper")
-            return method(*args, **kwargs)
-        finally:
-            session.shutdown()
-            # raise RuntimeError("Calling shutdown!!")
-    return _wrapper
-
-
-class Rpdb(object):
-    """Stand-in for a PDB object enabling remote debugging.
-
-    A socket is maintained by the session. All interaction is handled by the PDB instance.
-    """
-    def __init__(self, session):
-        self._session = session
-        self.pdb = pdb.Pdb(completekey='tab',
-                           stdin=UnifiedObjects(self._session.handle, self._session.old_stdin),
-                           stdout=UnifiedObjects(self._session.handle, self._session.old_stdout))
-        self.pdb.do_continue = finally_shutdown(session, self.pdb.do_continue)
-        self.pdb.do_quit = finally_shutdown(session, self.pdb.do_quit)
-        self.pdb.do_EOF = finally_shutdown(session, self.pdb.do_EOF)
-
-        _logger.debug("new PDB instance")
-
-    def __getattr__(self, name):
-        if hasattr(self.pdb, name):
-            return getattr(self.pdb, name)
-        return self.__getattribute__(name)
-
-
-def set_trace(addr=DEFAULT_ADDR, port=DEFAULT_PORT, frame=None, maintain_session=True):
-=======
+
+
+class FileObjectWrapper(object):
+    def __init__(self, obj, io):
+        self._obj = obj
+        self._io = io
+
     def __getattr__(self, attr):
         if hasattr(self._obj, attr):
             return getattr(self._obj, attr)
@@ -234,6 +79,7 @@
         OCCUPIED.claim(self.port, self.handle)
 
     def shutdown(self):
+        _logger.info("remote session completed: %d:%d" % (port, self.handle))
         sys.stdout = self.old_stdout
         sys.stdin = self.old_stdin
         self.handle.close()
@@ -290,19 +136,10 @@
 
 
 def set_trace(addr=DEFAULT_ADDR, port=DEFAULT_PORT, frame=None, long_living=False):
->>>>>>> f087d716
     """Wrapper function to keep the same import x; x.set_trace() interface.
 
     We catch all the possible exceptions from pdb and cleanup.
     """
-<<<<<<< HEAD
-    session = new_session(addr=addr, port=port, ephemeral=(not maintain_session))
-
-    if not session.init():
-        return
-
-    debugger = Rpdb(session)
-=======
     try:
         session = Rpdb.new_session(addr=addr, port=port, long_living=long_living)
         debugger = Rpdb(session)
@@ -315,11 +152,10 @@
         else:
             # Port occupied by something else.
             raise
->>>>>>> f087d716
+
     try:
         debugger.set_trace(frame or sys._getframe().f_back)
-    except Exception as e:
-        _logger.exception(e)
+    except Exception:
         traceback.print_exc()
     # no code can go here or it will interfere with the debugger
 
@@ -334,20 +170,11 @@
     signal.signal(signal.SIGTRAP, partial(_trap_handler, addr, port))
 
 
-<<<<<<< HEAD
-def post_mortem(addr=DEFAULT_ADDR, port=DEFAULT_PORT, maintain_session=False):
+def post_mortem(addr=DEFAULT_ADDR, port=DEFAULT_PORT, long_living=False):
     """Post mortem handler.
 
     Place this in a try/except handler.
     """
-    session = new_session(addr=addr, port=port, ephemeral=(not maintain_session))
-    if not session.init():
-        return
-    debugger = Rpdb(session)
-    _, _, tb = sys.exc_info()
-    traceback.print_exc(file=session.handle)
-=======
-def post_mortem(addr=DEFAULT_ADDR, port=DEFAULT_PORT):
     # capture the existing exception before creating the debugger in case
     # another exception is thrown
     type, value, tb = sys.exc_info()
@@ -356,7 +183,6 @@
     session = Rpdb.new_session(addr=addr, port=port, long_living=False)
     debugger = Rpdb(session)
     debugger.start_debugger()
->>>>>>> f087d716
     debugger.reset()
     debugger.interaction(None, tb)
 
@@ -388,7 +214,6 @@
     def unclaim(self, port):
         """Release a (port, handle) pair."""
         with self.lock:
-            _logger.info("releasing %d:%d" % (port, self.claims[port]))
             del self.claims[port]
 
 # {port: sys.stdout} pairs to track recursive rpdb invocation on same port.
